--- conflicted
+++ resolved
@@ -199,14 +199,15 @@
 			Run (testCase);
 		}
 
-<<<<<<< HEAD
+
+		[TestCaseSource (typeof (TestDatabase), nameof (TestDatabase.ExtensibilityTests))]
+		public void ExtensibilityTests (TestCase testCase)
+		{
+			Run (testCase);
+		}
+
 		[TestCaseSource (typeof (TestDatabase), nameof (TestDatabase.DataFlowTests))]
 		public void DataFlowTests (TestCase testCase)
-=======
-
-		[TestCaseSource (typeof (TestDatabase), nameof (TestDatabase.ExtensibilityTests))]
-		public void ExtensibilityTests (TestCase testCase)
->>>>>>> 9838619b
 		{
 			Run (testCase);
 		}
