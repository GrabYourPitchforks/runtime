--- conflicted
+++ resolved
@@ -157,15 +157,13 @@
         internal const string RsaEncryptDecryptValueMessage = "RSA.EncryptValue and DecryptValue are not supported and throw NotSupportedException. Use RSA.Encrypt and RSA.Decrypt instead.";
         internal const string RsaEncryptDecryptDiagId = "SYSLIB0048";
 
-<<<<<<< HEAD
+        internal const string JsonSerializerOptionsAddContextMessage = "JsonSerializerOptions.AddContext is obsolete. To register a JsonSerializerContext, use either the TypeInfoResolver or TypeInfoResolverChain properties.";
+        internal const string JsonSerializerOptionsAddContextDiagId = "SYSLIB0049";
+
         internal const string LegacyFormatterMessage = "Legacy formatter-based serialization is obsolete and should not be used. See https://aka.ms/binaryformatter for more information.";
         internal const string LegacyFormatterDiagId = "SYSLIB0050";
 
         internal const string LegacyFormatterImplMessage = "Legacy formatter-based serialization (IMPL) is obsolete and should not be used. See https://aka.ms/binaryformatter for more information.";
         internal const string LegacyFormatterImplDiagId = "SYSLIB0051";
-=======
-        internal const string JsonSerializerOptionsAddContextMessage = "JsonSerializerOptions.AddContext is obsolete. To register a JsonSerializerContext, use either the TypeInfoResolver or TypeInfoResolverChain properties.";
-        internal const string JsonSerializerOptionsAddContextDiagId = "SYSLIB0049";
->>>>>>> 735ddeaf
     }
 }