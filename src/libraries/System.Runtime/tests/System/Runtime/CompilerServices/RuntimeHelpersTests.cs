--- conflicted
+++ resolved
@@ -198,24 +198,11 @@
             yield return new[] { typeof(string), typeof(ArgumentException) }; // variable-length type
             yield return new[] { typeof(int[]), typeof(ArgumentException) }; // variable-length type
             yield return new[] { typeof(int[,]), typeof(ArgumentException) }; // variable-length type
-<<<<<<< HEAD
-            yield return new[] { Array.CreateInstance(typeof(int), new[] { 1 }, new [] { 1 }).GetType(), typeof(ArgumentException) }; // variable-length type (non-szarray)
-=======
             yield return new[] { Array.CreateInstance(typeof(int), new[] { 1 }, new[] { 1 }).GetType(), typeof(ArgumentException) }; // variable-length type (non-szarray)
->>>>>>> eeba5971
             yield return new[] { typeof(Array), typeof(MemberAccessException) }; // abstract type
             yield return new[] { typeof(Enum), typeof(MemberAccessException) }; // abstract type
 
             yield return new[] { typeof(Stream), typeof(MemberAccessException) }; // abstract type
-<<<<<<< HEAD
-            yield return new[] { typeof(IDisposable), typeof(MemberAccessException) }; // interface type
-
-            yield return new[] { typeof(List<>), typeof(MemberAccessException) }; // open generic type
-            yield return new[] { typeof(List<>).GetGenericArguments()[0], typeof(ArgumentException) }; // 'T' placeholder typedesc
-
-            yield return new[] { typeof(Delegate), typeof(MemberAccessException) }; // abstract type
-            yield return new[] { typeof(Action), typeof(ArgumentException) }; // delegate type
-=======
             yield return new[] { typeof(Buffer), typeof(MemberAccessException) }; // static type (runtime sees it as abstract)
             yield return new[] { typeof(IDisposable), typeof(MemberAccessException) }; // interface type
 
@@ -223,7 +210,6 @@
             yield return new[] { typeof(List<>).GetGenericArguments()[0], PlatformDetection.IsMonoRuntime ? typeof(MemberAccessException) : typeof(ArgumentException) }; // 'T' placeholder typedesc
 
             yield return new[] { typeof(Delegate), typeof(MemberAccessException) }; // abstract type
->>>>>>> eeba5971
 
             yield return new[] { typeof(void), typeof(ArgumentException) }; // explicit block in place
             yield return new[] { typeof(int).MakePointerType(), typeof(ArgumentException) }; // pointer typedesc
@@ -232,18 +218,6 @@
             yield return new[] { typeof(ReadOnlySpan<int>), typeof(NotSupportedException) }; // byref type
             yield return new[] { typeof(ArgIterator), typeof(NotSupportedException) }; // byref type
 
-<<<<<<< HEAD
-            if (PlatformDetection.IsNetCore)
-            {
-                Type canonType = typeof(object).Assembly.GetType("System.__Canon", throwOnError: true);
-                yield return new[] { typeof(List<>).MakeGenericType(canonType), typeof(NotSupportedException) }; // shared by generic instantiations
-            }
-
-            if (PlatformDetection.SupportsComInterop)
-            {
-                Type comObjType = typeof(object).Assembly.GetType("System.__ComObject", throwOnError: true);
-                yield return new[] { comObjType, typeof(NotSupportedException) }; // COM type
-=======
             Type canonType = typeof(object).Assembly.GetType("System.__Canon", throwOnError: false);
             if (canonType != null)
             {
@@ -258,7 +232,6 @@
 
             if (PlatformDetection.SupportsComInterop)
             {
->>>>>>> eeba5971
                 yield return new[] { typeof(WbemContext), typeof(NotSupportedException) }; // COM type
             }
         }
@@ -284,13 +257,9 @@
 
         internal class ClassWithNormalCctor
         {
-<<<<<<< HEAD
-            private static readonly int _theInt;
-=======
 #pragma warning disable CS0414 // unused private field
             private static readonly int _theInt;
 #pragma warning restore CS0414
->>>>>>> eeba5971
 
             static ClassWithNormalCctor()
             {
@@ -299,7 +268,6 @@
             }
         }
 
-<<<<<<< HEAD
         [Fact]
         public static void GetUninitalizedObject_DoesNotRunBeforeFieldInitCctors()
         {
@@ -309,30 +277,13 @@
             Assert.Null(AppDomain.CurrentDomain.GetData("ClassWithBeforeFieldInitCctor_CctorRan"));
         }
 
+        [ActiveIssue("https://github.com/dotnet/runtime/issues/44852", TestRuntimes.Mono)]
         [Fact]
         public static void GetUninitalizedObject_RunsNormalStaticCtors()
         {
             object o = RuntimeHelpers.GetUninitializedObject(typeof(ClassWithNormalCctor));
             Assert.IsType<ClassWithNormalCctor>(o);
 
-=======
-        [Fact]
-        public static void GetUninitalizedObject_DoesNotRunBeforeFieldInitCctors()
-        {
-            object o = RuntimeHelpers.GetUninitializedObject(typeof(ClassWithBeforeFieldInitCctor));
-            Assert.IsType<ClassWithBeforeFieldInitCctor>(o);
-
-            Assert.Null(AppDomain.CurrentDomain.GetData("ClassWithBeforeFieldInitCctor_CctorRan"));
-        }
-
-        [ActiveIssue("https://github.com/dotnet/runtime/issues/44852", TestRuntimes.Mono)]
-        [Fact]
-        public static void GetUninitalizedObject_RunsNormalStaticCtors()
-        {
-            object o = RuntimeHelpers.GetUninitializedObject(typeof(ClassWithNormalCctor));
-            Assert.IsType<ClassWithNormalCctor>(o);
-
->>>>>>> eeba5971
             Assert.Equal(true, AppDomain.CurrentDomain.GetData("ClassWithNormalCctor_CctorRan"));
         }
 
